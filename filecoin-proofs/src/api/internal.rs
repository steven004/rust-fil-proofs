--- conflicted
+++ resolved
@@ -233,16 +233,11 @@
     guess
 }
 
-<<<<<<< HEAD
-fn setup_params(sector_bytes: PaddedBytesAmount) -> layered_drgporep::SetupParams {
-    let sector_bytes = u64::from(sector_bytes);
-=======
 fn setup_params(
     sector_bytes: PaddedBytesAmount,
     partitions: usize,
 ) -> layered_drgporep::SetupParams {
-    let sector_bytes = usize::from(sector_bytes);
->>>>>>> 53676171
+    let sector_bytes = u64::from(sector_bytes);
 
     let challenges = select_challenges(
         partitions,
